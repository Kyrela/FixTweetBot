--- conflicted
+++ resolved
@@ -1,45 +1,3 @@
-<<<<<<< HEAD
-report:
-  suggestion: "Suggestion"
-  bug: "Rapport de bug"
-  send_confirmation: " envoyé ! Merci !"
-
-fixtweet:
-  name: "FixMedia"
-  enabled: "✅ Activé pour %{channel} !"
-  already_enabled: "✅ Déjà activé pour %{channel} !"
-  disabled: "❎ Désactivé pour %{channel} !"
-  already_disabled: "❎ Déjà désactivé pour %{channel} !"
-  partially_working: "⚠️ Attention : FixMedia partiellement fonctionnel dans ce salon"
-  not_working: "❌ Erreur : FixMedia non fonctionnel dans ce salon"
-  infos: "_Plus d'infos avec la commande `about`_"
-
-about:
-  global:
-    working: "**🟢 FixMedia fonctionnel dans %{channel}**"
-    partially_working: "**🟠 FixMedia partiellement fonctionnel dans %{channel}**"
-    not_working: "**🔴 FixMedia non fonctionnel dans %{channel}**"
-  state:
-    enabled: "- 🟢 FixMedia activé"
-    disabled: "- 🔴 FixMedia désactivé"
-  perm:
-    read:
-      enabled: "- 🟢 Permission de lire les messages"
-      disabled: "- 🔴 Pas de permission de lire les messages"
-    send:
-      enabled: "- 🟢 Permission d'envoyer des messages"
-      disabled: "- 🔴 Pas de permission d'envoyer des messages"
-    embed_links:
-      enabled: "- 🟢 Permission d'envoyer des liens"
-      disabled: "- 🔴 Pas de permission d'envoyer des liens"
-    manage_messages:
-      enabled: "- 🟢 Permission de gérer les messages"
-      disabled: "- 🔴 Pas de permission de gérer les messages"
-  name: "À propos"
-  description: "Ce bot reposte automatiquement les messages de twitter.com et x.com en tant que fxtwitter.com."
-  ping: "Ping"
-  debug: "Infos de débogage"
-=======
 placeholder: 0
 about:
   command:
@@ -290,5 +248,4 @@
       fix_domain:
         label: "Nom de domaine corrigé"
         placeholder: "Entrez le nom de domaine corrigé (ex 'fxmonsite.com')"
-      error: "Ce site a déjà une correction"
->>>>>>> a19ac646
+      error: "Ce site a déjà une correction"