#
name: Create and publish a Docker image

# Configures this workflow to run every time a change is pushed to the branch called `release`.
on:
  push:
    branches: ['main']

# Defines two custom environment variables for the workflow. These are used for the Container registry domain, and a name for the Docker image that this workflow builds.
env:
  REGISTRY: ghcr.io
  IMAGE_NAME: ${{ github.repository }}

# There is a single job in this workflow. It's configured to run on the latest available version of Ubuntu.
jobs:
  build-and-push-image:
    runs-on: ubuntu-latest
    # Sets the permissions granted to the `GITHUB_TOKEN` for the actions in this job.
    permissions:
      contents: read
      packages: write
      attestations: write
      #
    steps:
      - name: Checkout repository
        uses: actions/checkout@v4
      # Uses the `docker/login-action` action to log in to the Container registry registry using the account and password that will publish the packages. Once published, the packages are scoped to the account defined here.
      - name: Log in to the Container registry
        uses: docker/login-action@65b78e6e13532edd9afa3aa52ac7964289d1a9c1
        with:
<<<<<<< HEAD
          registry: ${{ env.REGISTRY }}
          username: ${{ github.actor }}
          password: ${{ secrets.GITHUB_TOKEN }}
      # This step uses [docker/metadata-action](https://github.com/docker/metadata-action#about) to extract tags and labels that will be applied to the specified image. The `id` "meta" allows the output of this step to be referenced in a subsequent step. The `images` value provides the base name for the tags and labels.
      - name: Extract metadata (tags, labels) for Docker
        id: meta
        uses: docker/metadata-action@9ec57ed1fcdbf14dcef7dfbe97b2010124a938b7
=======
          ref: main
      - name: Get Changelog
        id: get_changelog
        run: |
          {
            echo 'changelog<<EOF'
            git log -1 --pretty=format:"%b"
            echo 'EOF'
          } >> "$GITHUB_OUTPUT"
      - name: Create release
        uses: softprops/action-gh-release@v2
>>>>>>> a19ac646
        with:
          images: ${{ env.REGISTRY }}/${{ env.IMAGE_NAME }}
      # This step uses the `docker/build-push-action` action to build the image, based on your repository's `Dockerfile`. If the build succeeds, it pushes the image to GitHub Packages.
      # It uses the `context` parameter to define the build's context as the set of files located in the specified path. For more information, see "[Usage](https://github.com/docker/build-push-action#usage)" in the README of the `docker/build-push-action` repository.
      # It uses the `tags` and `labels` parameters to tag and label the image with the output from the "meta" step.
      - name: Build and push Docker image
        id: push
        uses: docker/build-push-action@f2a1d5e99d037542a71f64918e516c093c6f3fc4
        with:
          context: .
          push: true
          tags: ${{ steps.meta.outputs.tags }}
          labels: ${{ steps.meta.outputs.labels }}
  deploy-latest:
    runs-on: self-hosted
    needs: build-and-push-image
    steps:
<<<<<<< HEAD
      - name: Redeploy Docker
        run: cd /home/rocky/fixmediabot; docker compose up --pull=always -d
=======
      - name: Send command to server
        uses: appleboy/ssh-action@v0.1.10
        with:
          host: ${{ secrets.HOST }}
          username: ${{ secrets.USERNAME }}
          password: ${{ secrets.PASSWORD }}
          port: ${{ secrets.PORT }}
          script: |
            cd ${{ secrets.DIRECTORY }}
            git fetch --all --tags
            pm2 stop FixTweetBot
            git checkout refs/tags/v${{ needs.version_check.outputs.version }}
            venv/bin/pip install --force-reinstall -r requirements.txt
            venv/bin/masonite-orm migrate -C database/config.py -d database/migrations
            pm2 start FixTweetBot
>>>>>>> a19ac646
<|MERGE_RESOLUTION|>--- conflicted
+++ resolved
@@ -28,7 +28,6 @@
       - name: Log in to the Container registry
         uses: docker/login-action@65b78e6e13532edd9afa3aa52ac7964289d1a9c1
         with:
-<<<<<<< HEAD
           registry: ${{ env.REGISTRY }}
           username: ${{ github.actor }}
           password: ${{ secrets.GITHUB_TOKEN }}
@@ -36,19 +35,6 @@
       - name: Extract metadata (tags, labels) for Docker
         id: meta
         uses: docker/metadata-action@9ec57ed1fcdbf14dcef7dfbe97b2010124a938b7
-=======
-          ref: main
-      - name: Get Changelog
-        id: get_changelog
-        run: |
-          {
-            echo 'changelog<<EOF'
-            git log -1 --pretty=format:"%b"
-            echo 'EOF'
-          } >> "$GITHUB_OUTPUT"
-      - name: Create release
-        uses: softprops/action-gh-release@v2
->>>>>>> a19ac646
         with:
           images: ${{ env.REGISTRY }}/${{ env.IMAGE_NAME }}
       # This step uses the `docker/build-push-action` action to build the image, based on your repository's `Dockerfile`. If the build succeeds, it pushes the image to GitHub Packages.
@@ -66,23 +52,5 @@
     runs-on: self-hosted
     needs: build-and-push-image
     steps:
-<<<<<<< HEAD
       - name: Redeploy Docker
-        run: cd /home/rocky/fixmediabot; docker compose up --pull=always -d
-=======
-      - name: Send command to server
-        uses: appleboy/ssh-action@v0.1.10
-        with:
-          host: ${{ secrets.HOST }}
-          username: ${{ secrets.USERNAME }}
-          password: ${{ secrets.PASSWORD }}
-          port: ${{ secrets.PORT }}
-          script: |
-            cd ${{ secrets.DIRECTORY }}
-            git fetch --all --tags
-            pm2 stop FixTweetBot
-            git checkout refs/tags/v${{ needs.version_check.outputs.version }}
-            venv/bin/pip install --force-reinstall -r requirements.txt
-            venv/bin/masonite-orm migrate -C database/config.py -d database/migrations
-            pm2 start FixTweetBot
->>>>>>> a19ac646
+        run: cd /home/rocky/fixmediabot; docker compose up --pull=always -d