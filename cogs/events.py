--- conflicted
+++ resolved
@@ -1,10 +1,5 @@
-<<<<<<< HEAD
-from typing import List, Tuple
-import re
-=======
 import asyncio
 from typing import List, Type
->>>>>>> a19ac646
 import discord_markdown_ast_parser as dmap
 from discord_markdown_ast_parser.parser import NodeType
 import logging
@@ -21,17 +16,7 @@
 
 __all__ = ('Events',)
 
-<<<<<<< HEAD
-twitter_regex = re.compile(
-    r"https?://(?:www\.)?(?:twitter\.com|x\.com|nitter\.net)/([\w_]+)/status/(\d+)(/(?:photo|video)/\d)?/?(?:\?\S+)?")
-instagram_regex = re.compile(
-    r"https?://(?:www\.)?instagram.com/((?:p|reel)/([\w_-]+))/?(?:\?\S+)?")
-tiktok_regex = re.compile(
-    r"https?://(?:www\.)?tiktok.com/((?:t|@[\w_]+/video)/(?:[\w_]+))/?(?:\?\S+)?"
-)
-=======
 _logger = logging.getLogger(__name__)
->>>>>>> a19ac646
 
 websites: list[Type[WebsiteLink]] = [
     TwitterLink,
@@ -47,10 +32,6 @@
     CustomLink
 ]
 
-<<<<<<< HEAD
-def get_embeddable_links(nodes: List[dmap.Node]) -> List[Tuple[re.Match[str], str]]:
-=======
-
 def get_website(guild: Guild, url: str, spoiler: bool = True) -> Optional[WebsiteLink]:
     """
     Get the website of the URL.
@@ -59,7 +40,6 @@
     :param url: the URL to check
     :param spoiler: if the URL is in a spoiler
     :return: the website of the URL
->>>>>>> a19ac646
     """
 
     for website in filter(lambda w: w.is_enabled(guild), websites):
@@ -84,41 +64,22 @@
         match node.node_type:
             case NodeType.CODE_BLOCK | NodeType.CODE_INLINE:
                 continue
-<<<<<<< HEAD
-            case NodeType.URL_WITH_PREVIEW_EMBEDDED | (
-                    NodeType.URL_WITH_PREVIEW) if url := twitter_regex.fullmatch(node.url):
-                links.append((url, 'twitter'))
-            case NodeType.URL_WITH_PREVIEW_EMBEDDED | (
-                    NodeType.URL_WITH_PREVIEW) if url := instagram_regex.fullmatch(node.url):
-                links.append((url, 'instagram'))
-            case NodeType.URL_WITH_PREVIEW_EMBEDDED | (
-                    NodeType.URL_WITH_PREVIEW) if url := tiktok_regex.fullmatch(node.url):
-                links.append((url, 'tiktok'))
-=======
             case NodeType.URL_WITH_PREVIEW_EMBEDDED | NodeType.URL_WITH_PREVIEW \
                 if link := get_website(guild, node.url, spoiler):
                 links.append(link)
             case NodeType.SPOILER:
                 links += get_embeddable_links(node.children, guild, spoiler=True)
->>>>>>> a19ac646
             case _:
                 links += get_embeddable_links(node.children, guild, spoiler=spoiler)
     return links
 
 
 async def fix_embeds(
-<<<<<<< HEAD
-        message: discore.Message, links: List[Tuple[re.Match[str], str]]) \
-        -> None:
-    """
-    Remove the embeds from the message and send them as fixed ones
-=======
         message: discore.Message,
         guild: Guild,
         links: List[WebsiteLink]) -> None:
     """
     Edit the message if necessary, and send the fixed links.
->>>>>>> a19ac646
 
     :param message: the message to fix
     :param guild: the guild associated with the context
@@ -133,31 +94,12 @@
 
     fixed_links = [link.fixed_link for link in links]
 
-<<<<<<< HEAD
-    for link in links:
-        link_type = link[1]
-        content = link[0]
-        if link_type == 'twitter':
-            fixed_links.append(
-                f"[Tweet • {content[1]}]({discore.config.fx_domain}/{content[1]}/status/{content[2]}{content[3] or ''})")
-        elif link_type == 'tiktok':
-            fixed_links.append(
-                f"[TikTok]({discore.config.tk_domain}/{content[1]})")
-        elif link_type == 'instagram':
-            fixed_links.append(
-                f"[Instagram]({discore.config.ig_domain}/{content[1]})")
-
-    await message.reply("\n".join(fixed_links), mention_author=False)
-
-    if permissions.manage_messages:
-=======
     if guild.reply:
         await discore.fallback_reply(message, "\n".join(fixed_links))
     else:
         await message.channel.send("\n".join(fixed_links))
 
     if permissions.manage_messages and guild.original_message != OriginalMessage.NOTHING:
->>>>>>> a19ac646
         try:
             if guild.original_message == OriginalMessage.DELETE:
                 await message.delete()
